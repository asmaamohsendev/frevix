// app/(auth)/register/page.tsx
"use client";

import { useForm } from "react-hook-form";
import { zodResolver } from "@hookform/resolvers/zod";
import { registerSchema } from "@/schemas/registerSchema";
import { z } from "zod";
import { Input } from "@/components/ui/input";
import { Button } from "@/components/ui/button";
import { Card, CardContent, CardHeader } from "@/components/ui/card";
import { useEffect } from "react";
import { useRouter } from "next/navigation";
import { useState } from "react";

import { handleRegister } from "@/lib/handlers/authHandlers";
import { useAuth } from "@/stores/useAuth";
import { OAuthButtons } from "@/components/auth/OAuthButtons";

type FormData = z.infer<typeof registerSchema>;

export default function RegisterPage() {
  const router = useRouter();
  const [selectedRole, setSelectedRole] = useState<'CLIENT' | 'FREELANCER' | ''>('');
  const { error, isLoading, clearError } = useAuth();

  const {
    register: formRegister,
    handleSubmit,
    formState: { errors },
  } = useForm<FormData>({
    resolver: zodResolver(registerSchema),
  });

  const onSubmit = async (data: FormData) => {
    await handleRegister(data.name, data.email, data.password, data.role);
    router.push("/dashboard");
  };

  useEffect(() => {
    return () => {
      clearError();
    };
  }, [clearError]);

  return (
<<<<<<< HEAD
    // <div className="flex justify-center items-center min-h-screen bg-background">
    //   {/* <Card className="w-full max-w-md shadow-xl p-4">
    //     <CardHeader>
    //       <h2 className="text-2xl font-semibold text-center">Create Account</h2>
    //     </CardHeader>
    //     <CardContent>
    //       <form onSubmit={handleSubmit(onSubmit)} className="space-y-4">
    //         <div>
    //           <Input placeholder="Name" {...formRegister("name")} />
    //           {errors.name && (
    //             <p className="text-sm text-destructive mt-1">
    //               {errors.name.message}
    //             </p>
    //           )}
    //         </div>
    //         <div>
    //           <Input
    //             placeholder="Email"
    //             type="email"
    //             {...formRegister("email")}
    //           />
    //           {errors.email && (
    //             <p className="text-sm text-destructive mt-1">
    //               {errors.email.message}
    //             </p>
    //           )}
    //         </div>
    //         <div>
    //           <Input
    //             placeholder="Password"
    //             type="password"
    //             {...formRegister("password")}
    //           />
    //           {errors.password && (
    //             <p className="text-sm text-destructive mt-1">
    //               {errors.password.message}
    //             </p>
    //           )}
    //         </div>
    //         {error && (
    //           <p className="text-sm text-destructive font-medium text-center">
    //             {error}
    //           </p>
    //         )}
    //         <div>
    //           <select
    //             {...formRegister("role")}
    //             className="w-full border rounded-md px-3 py-2 text-sm bg-input text-foreground border-border focus:ring-2 focus:ring-ring"
    //           >
    //             <option value="">Select Role</option>
    //             <option value="CLIENT">Client</option>
    //             <option value="FREELANCER">Freelancer</option>
    //           </select>
    //           {errors.role && (
    //             <p className="text-sm text-destructive mt-1">
    //               {errors.role.message}
    //             </p>
    //           )}
    //         </div>

    //         <Button type="submit" className="w-full" disabled={isLoading}>
    //           {isLoading ? "Creating account..." : "Register"}
    //         </Button>
    //       </form>
    //     </CardContent>
    //   </Card> */}

    // </div>
   <div className="container flex min-h-24 font-sans">
      <div className="flex-1 p-10 bg-[#f9f9f9]">
        <h2 className=" text-2xl mb-2.5">إنشاء حساب كعميل</h2>
        <p className="mb-5 ">ابدأ بنشر مشروعك والحصول على عروض من أفضل المستقلين</p>
        <div className="flex gap-2.5 mb-5">
          <button className=" flex-1/2 p-2.5 border-r-4 border-none cursor-pointer facebook bg-[#fff] "> Sign up with Facebook</button>
          <img src="/facebook 1.svg" alt="" />
          <button className="flex-1/2 p-2.5 border-r-4 cursor-pointer google bg-[#fff] border-solid"> Sign up with Google</button>
          <img src="/search 1.svg" alt="" />
        </div>
        <form className="flex flex-col gap-3.5 ">
          <div>
          <input type="text" placeholder=" الأسم بالكامل" required className="p-2.5 border-solid border-r-4" />
          <input type="text" placeholder="الاسم الأخير" required className="p-2.5 border-solid border-r-4"/>
          </div>
          <div>
          <input type="email" placeholder="البريد الإلكتروني" required className="p-2.5 border-solid border-r-4" />
          <input type="password" placeholder="كلمة المرور" required  className="p-2.5 border-solid border-r-4"/>
          </div>
          <input type="text" placeholder="رقم الجوال"className="p-2.5 border-solid border-r-4" />

          <div className="flex items-center text-2xl">
            <input type="checkbox" id="agree" className="ml-1 " />
            <label htmlFor="agree">أوافق على الشروط والأحكام وسياسة الخصوصية</label>
 </div>
          <button type="submit" className="bg-[#7c3aed] text-white p-3 border-none border-r-4 cursor-pointer">إنشاء حساب</button>
        </form>
      </div>
       <div className="flex-1  bg-[#7c3aed] justify-center items-center ">
        <img src="/profile.png" className=" w-4/5 max-w-96" />
      </div>
=======
    <div className="flex justify-center items-center min-h-screen bg-background">
      <Card className="w-full max-w-md shadow-xl p-4">
        <CardHeader>
          <h2 className="text-2xl font-semibold text-center">Create Account</h2>
        </CardHeader>
        <CardContent>
          <form onSubmit={handleSubmit(onSubmit)} className="space-y-4">
            <div>
              <Input placeholder="Name" {...formRegister("name")} />
              {errors.name && (
                <p className="text-sm text-destructive mt-1">
                  {errors.name.message}
                </p>
              )}
            </div>
            <div>
              <Input
                placeholder="Email"
                type="email"
                {...formRegister("email")}
              />
              {errors.email && (
                <p className="text-sm text-destructive mt-1">
                  {errors.email.message}
                </p>
              )}
            </div>
            <div>
              <Input
                placeholder="Password"
                type="password"
                {...formRegister("password")}
              />
              {errors.password && (
                <p className="text-sm text-destructive mt-1">
                  {errors.password.message}
                </p>
              )}
            </div>
            {error && (
              <p className="text-sm text-destructive font-medium text-center">
                {error}
              </p>
            )}
            <div>
              <select
                {...formRegister("role")}
                onChange={(e) => {
                  formRegister("role").onChange(e);
                  setSelectedRole(e.target.value as 'CLIENT' | 'FREELANCER' | '');
                }}
                className="w-full border rounded-md px-3 py-2 text-sm bg-input text-foreground border-border focus:ring-2 focus:ring-ring"
              >
                <option value="">Select Role</option>
                <option value="CLIENT">Client</option>
                <option value="FREELANCER">Freelancer</option>
              </select>
              {errors.role && (
                <p className="text-sm text-destructive mt-1">
                  {errors.role.message}
                </p>
              )}
            </div>

            <Button type="submit" className="w-full" disabled={isLoading}>
              {isLoading ? "Creating account..." : "Register"}
            </Button>
          </form>
          
          {/* OAuth Section */}
          <div className="mt-6">
            <div className="relative">
              <div className="absolute inset-0 flex items-center">
                <span className="w-full border-t" />
              </div>
              <div className="relative flex justify-center text-xs uppercase">
                <span className="bg-background px-2 text-muted-foreground">
                  Or continue with
                </span>
              </div>
            </div>
            
            <div className="mt-4">
              <OAuthButtons 
                role={selectedRole as 'CLIENT' | 'FREELANCER'}
                onSuccess={() => router.push('/dashboard')}
                onError={(error) => clearError()}
              />
            </div>
          </div>
        </CardContent>
      </Card>
>>>>>>> 42afb7a9
    </div>
  );
}<|MERGE_RESOLUTION|>--- conflicted
+++ resolved
@@ -43,75 +43,6 @@
   }, [clearError]);
 
   return (
-<<<<<<< HEAD
-    // <div className="flex justify-center items-center min-h-screen bg-background">
-    //   {/* <Card className="w-full max-w-md shadow-xl p-4">
-    //     <CardHeader>
-    //       <h2 className="text-2xl font-semibold text-center">Create Account</h2>
-    //     </CardHeader>
-    //     <CardContent>
-    //       <form onSubmit={handleSubmit(onSubmit)} className="space-y-4">
-    //         <div>
-    //           <Input placeholder="Name" {...formRegister("name")} />
-    //           {errors.name && (
-    //             <p className="text-sm text-destructive mt-1">
-    //               {errors.name.message}
-    //             </p>
-    //           )}
-    //         </div>
-    //         <div>
-    //           <Input
-    //             placeholder="Email"
-    //             type="email"
-    //             {...formRegister("email")}
-    //           />
-    //           {errors.email && (
-    //             <p className="text-sm text-destructive mt-1">
-    //               {errors.email.message}
-    //             </p>
-    //           )}
-    //         </div>
-    //         <div>
-    //           <Input
-    //             placeholder="Password"
-    //             type="password"
-    //             {...formRegister("password")}
-    //           />
-    //           {errors.password && (
-    //             <p className="text-sm text-destructive mt-1">
-    //               {errors.password.message}
-    //             </p>
-    //           )}
-    //         </div>
-    //         {error && (
-    //           <p className="text-sm text-destructive font-medium text-center">
-    //             {error}
-    //           </p>
-    //         )}
-    //         <div>
-    //           <select
-    //             {...formRegister("role")}
-    //             className="w-full border rounded-md px-3 py-2 text-sm bg-input text-foreground border-border focus:ring-2 focus:ring-ring"
-    //           >
-    //             <option value="">Select Role</option>
-    //             <option value="CLIENT">Client</option>
-    //             <option value="FREELANCER">Freelancer</option>
-    //           </select>
-    //           {errors.role && (
-    //             <p className="text-sm text-destructive mt-1">
-    //               {errors.role.message}
-    //             </p>
-    //           )}
-    //         </div>
-
-    //         <Button type="submit" className="w-full" disabled={isLoading}>
-    //           {isLoading ? "Creating account..." : "Register"}
-    //         </Button>
-    //       </form>
-    //     </CardContent>
-    //   </Card> */}
-
-    // </div>
    <div className="container flex min-h-24 font-sans">
       <div className="flex-1 p-10 bg-[#f9f9f9]">
         <h2 className=" text-2xl mb-2.5">إنشاء حساب كعميل</h2>
@@ -143,7 +74,6 @@
        <div className="flex-1  bg-[#7c3aed] justify-center items-center ">
         <img src="/profile.png" className=" w-4/5 max-w-96" />
       </div>
-=======
     <div className="flex justify-center items-center min-h-screen bg-background">
       <Card className="w-full max-w-md shadow-xl p-4">
         <CardHeader>
@@ -236,7 +166,6 @@
           </div>
         </CardContent>
       </Card>
->>>>>>> 42afb7a9
     </div>
   );
 }